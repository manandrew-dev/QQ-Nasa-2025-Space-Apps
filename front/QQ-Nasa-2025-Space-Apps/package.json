--- conflicted
+++ resolved
@@ -20,11 +20,8 @@
     "react-datepicker": "^8.7.0",
     "react-dom": "^19.1.1",
     "react-leaflet": "^5.0.0",
-<<<<<<< HEAD
     "react-router-dom": "^7.9.3"
-=======
     "tailwindcss": "^4.1.14"
->>>>>>> 0d3fbf2b
   },
   "devDependencies": {
     "@eslint/js": "^9.36.0",
@@ -38,10 +35,7 @@
     "eslint-plugin-react-refresh": "^0.4.22",
     "globals": "^16.4.0",
     "postcss": "^8.5.6",
-<<<<<<< HEAD
     "tailwindcss": "^4.1.14",
-=======
->>>>>>> 0d3fbf2b
     "typescript": "~5.9.3",
     "typescript-eslint": "^8.45.0",
     "vite": "^7.1.7"
